--- conflicted
+++ resolved
@@ -8,13 +8,8 @@
                            [--systmone_allow_unprefixed_tables]
                            [--systmone_alter_loaded_rows]
 
-<<<<<<< HEAD
-Draft a data dictionary for the anonymiser. (CRATE version 0.20.1, 2023-02-14.
-Created by Rudolf Cardinal.)
-=======
 Draft a data dictionary for the anonymiser, by scanning a source database.
-(CRATE version 0.20.0, 2023-02-14. Created by Rudolf Cardinal.)
->>>>>>> 0a1ebddc
+(CRATE version 0.20.1, 2023-02-14. Created by Rudolf Cardinal.)
 
 OPTIONS:
   -h, --help            show this help message and exit
