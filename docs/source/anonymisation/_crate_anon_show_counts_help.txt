USAGE: crate_anon_show_counts [-h] [--config CONFIG] [--verbose]

Print record counts from source/destination databases. (CRATE version 0.20.6,
<<<<<<< HEAD
2024-06-26. Created by Rudolf Cardinal.)
=======
2025-01-09. Created by Rudolf Cardinal.)
>>>>>>> 254595f0

OPTIONS:
  -h, --help       show this help message and exit
  --config CONFIG  Config file (overriding environment variable
                   CRATE_ANON_CONFIG). (default: None)
  --verbose, -v    Be verbose (default: False)<|MERGE_RESOLUTION|>--- conflicted
+++ resolved
@@ -1,11 +1,7 @@
 USAGE: crate_anon_show_counts [-h] [--config CONFIG] [--verbose]
 
 Print record counts from source/destination databases. (CRATE version 0.20.6,
-<<<<<<< HEAD
-2024-06-26. Created by Rudolf Cardinal.)
-=======
 2025-01-09. Created by Rudolf Cardinal.)
->>>>>>> 254595f0
 
 OPTIONS:
   -h, --help       show this help message and exit
