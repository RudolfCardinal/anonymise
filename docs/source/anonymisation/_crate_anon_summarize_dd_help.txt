USAGE: crate_anon_summarize_dd [-h] [--config CONFIG] [--verbose]
                               [--output OUTPUT]

Summarize a data dictionary for the anonymiser. The resulting
spreadsheet-style report has one row per source table. (CRATE version 0.20.6,
<<<<<<< HEAD
2024-06-26. Created by Rudolf Cardinal.)
=======
2025-01-09. Created by Rudolf Cardinal.)
>>>>>>> 254595f0

OPTIONS:
  -h, --help       show this help message and exit
  --config CONFIG  Config file (overriding environment variable
                   CRATE_ANON_CONFIG). (default: None)
  --verbose, -v    Be verbose (default: False)
  --output OUTPUT  File for output; use '-' for stdout. (default: -)<|MERGE_RESOLUTION|>--- conflicted
+++ resolved
@@ -3,11 +3,7 @@
 
 Summarize a data dictionary for the anonymiser. The resulting
 spreadsheet-style report has one row per source table. (CRATE version 0.20.6,
-<<<<<<< HEAD
-2024-06-26. Created by Rudolf Cardinal.)
-=======
 2025-01-09. Created by Rudolf Cardinal.)
->>>>>>> 254595f0
 
 OPTIONS:
   -h, --help       show this help message and exit
