USAGE: crate_anon_check_text_extractor [-h] [checkextractor ...]

Check availability of tools to extract text from different document formats.
<<<<<<< HEAD
(CRATE version 0.20.6, 2024-06-26. Created by Rudolf Cardinal.)
=======
(CRATE version 0.20.6, 2025-01-09. Created by Rudolf Cardinal.)
>>>>>>> 254595f0

POSITIONAL ARGUMENTS:
  checkextractor  File extensions to check for availability of a text
                  extractor. Try, for example, '.doc .docx .odt .pdf .rtf .txt
                  None' (use a '.' prefix for all extensions, and use the
                  special extension 'None' to check the fallback processor).
                  (default: None)

OPTIONS:
  -h, --help      show this help message and exit<|MERGE_RESOLUTION|>--- conflicted
+++ resolved
@@ -1,11 +1,7 @@
 USAGE: crate_anon_check_text_extractor [-h] [checkextractor ...]
 
 Check availability of tools to extract text from different document formats.
-<<<<<<< HEAD
-(CRATE version 0.20.6, 2024-06-26. Created by Rudolf Cardinal.)
-=======
 (CRATE version 0.20.6, 2025-01-09. Created by Rudolf Cardinal.)
->>>>>>> 254595f0
 
 POSITIONAL ARGUMENTS:
   checkextractor  File extensions to check for availability of a text
