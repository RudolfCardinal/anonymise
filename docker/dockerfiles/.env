# server/docker/dockerfiles/.env
#
# Set environment variables for Docker Compose.

# =============================================================================
# CRATE Docker variable defaults
# =============================================================================

CRATE_DOCKER_CRATE_ANON_CONFIG=crate_anon_config.ini
# - Re host 0.0.0.0:
#   https://nickjanetakis.com/blog/docker-tip-54-fixing-connection-reset-by-peer-or-similar-errors
CRATE_DOCKER_CRATE_CHERRYPY_ARGS="--host 0.0.0.0 --port 8000"

CRATE_DOCKER_CRATE_DB_DATABASE_NAME=crate_web_db
CRATE_DOCKER_CRATE_DB_USER_NAME=crate_web_user
CRATE_DOCKER_CRATE_DB_HOST_PORT=3306

CRATE_DOCKER_CRATE_WAIT_FOR="rabbitmq:5672"
CRATE_DOCKER_CRATEWEB_CONFIG_FILENAME=crateweb_local_settings.py
CRATE_DOCKER_CRATEWEB_HOST_PORT=8000
CRATE_DOCKER_FLOWER_HOST_PORT=5555

CRATE_DOCKER_GATE_VERSION=9.0.1

# Need to keep in sync with crate_anon/version.py
# Use e.g. -rc1 suffix in development
<<<<<<< HEAD
CRATE_DOCKER_IMAGE_TAG=crate:0.20.6-rc3
=======
CRATE_DOCKER_IMAGE_TAG=crate:0.20.6
>>>>>>> 254595f0

CRATE_DOCKER_ODBC_USER_CONFIG=odbc_user.ini

# Debugging: Use breakpoint() in the code then:
# e.g. telnet 127.0.0.1 44444
CRATE_DOCKER_REMOTE_PDB_CRATE_SERVER_HOST_PORT=44444
CRATE_DOCKER_REMOTE_PDB_CRATE_WORKERS_HOST_PORT=44445
CRATE_DOCKER_REMOTE_PDB_CRATE_FLOWER_HOST_PORT=44446
CRATE_DOCKER_REMOTE_PDB_PORT=44444

CRATE_DOCKER_RESEARCH_DATABASE_NAME=research
CRATE_DOCKER_RESEARCH_DATABASE_USER_NAME=research
CRATE_DOCKER_RESEARCH_DATABASE_USER_PASSWORD=research
CRATE_DOCKER_RESEARCH_DATABASE_ROOT_PASSWORD=research

CRATE_DOCKER_RESTART_POLICY=always

CRATE_DOCKER_SECRET_DATABASE_NAME=secret
CRATE_DOCKER_SECRET_DATABASE_USER_NAME=secret
CRATE_DOCKER_SECRET_DATABASE_USER_PASSWORD=secret
CRATE_DOCKER_SECRET_DATABASE_ROOT_PASSWORD=secret

CRATE_DOCKER_SOURCE_DATABASE_NAME=source
CRATE_DOCKER_SOURCE_DATABASE_USER_NAME=source
CRATE_DOCKER_SOURCE_DATABASE_USER_PASSWORD=source
CRATE_DOCKER_SOURCE_DATABASE_ROOT_PASSWORD=source

# =============================================================================
# Docker Compose variables
# =============================================================================

COMPOSE_PROJECT_NAME=crate<|MERGE_RESOLUTION|>--- conflicted
+++ resolved
@@ -24,11 +24,7 @@
 
 # Need to keep in sync with crate_anon/version.py
 # Use e.g. -rc1 suffix in development
-<<<<<<< HEAD
-CRATE_DOCKER_IMAGE_TAG=crate:0.20.6-rc3
-=======
 CRATE_DOCKER_IMAGE_TAG=crate:0.20.6
->>>>>>> 254595f0
 
 CRATE_DOCKER_ODBC_USER_CONFIG=odbc_user.ini
 
