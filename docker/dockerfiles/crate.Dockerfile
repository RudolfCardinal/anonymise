# docker/dockerfiles/crate.Dockerfile
#
# Docker image that provides:
#
# - CRATE
# - database drivers
# - third-party text extraction tools
# - GATE
#
# Directory structure in container:
#
#   /crate              All CRATE code/binaries.
#       /cfg            Config files are mounted here.
#       /gate           GATE program
#       /src            Source code for CRATE.
#       /venv           Python 3 virtual environment.
#           /bin        Main CRATE executables live here.


# -----------------------------------------------------------------------------
# FROM: Base image
# -----------------------------------------------------------------------------

FROM python:3.8-slim-buster AS crate-build-1-user
# This is a version of Debian 10 (see "cat /etc/debian_version").


# -----------------------------------------------------------------------------
# LABEL: metadata
# -----------------------------------------------------------------------------
# https://docs.docker.com/engine/reference/builder/#label


LABEL description="See https://crateanon.readthedocs.io/"
LABEL maintainer="Rudolf Cardinal <rudolf@pobox.com>"


# -----------------------------------------------------------------------------
# Permissions
# -----------------------------------------------------------------------------
# https://vsupalov.com/docker-shared-permissions/

ARG USER_ID
RUN adduser --disabled-password --gecos '' --uid $USER_ID crate

FROM crate-build-1-user AS crate-build-2-files

# -----------------------------------------------------------------------------
# ADD: files to copy
# -----------------------------------------------------------------------------
# - Syntax: ADD <host_file_spec> <container_dest_dir>
# - The host file spec is relative to the context (and can't go "above" it).
# - This docker file lives in the "docker/dockerfiles" directory within
#   the CRATE source, so we expect Docker to be told (externally -- see e.g.
#   the Docker Compose file) that the context is a higher directory.
#   That is the directory containing "setup.py" and therefore the installation
#   directory for our Python package.
# - So in short, here we refer to the context as ".".

ADD . /crate/src

FROM crate-build-2-files AS crate-build-3-environment

# -----------------------------------------------------------------------------
# COPY: can copy from other Docker images
# -----------------------------------------------------------------------------
# - https://docs.docker.com/engine/reference/builder/#copy
# - https://stackoverflow.com/questions/24958140/what-is-the-difference-between-the-copy-and-add-commands-in-a-dockerfile


# -----------------------------------------------------------------------------
# WORKDIR: Set working directory on container.
# -----------------------------------------------------------------------------
# Shouldn't really be necessary.

WORKDIR /crate


# -----------------------------------------------------------------------------
# RUN: run a command.
# -----------------------------------------------------------------------------
# - mmh3 needs g++ as well as gcc.
#
# - pdftotext is part of poppler-utils.
#
# - unixodbc-dev is required for the Python pyodbc package (or: missing sql.h).
#
# - Java for GATE (but default-jdk didn't work)...
#   ... in fact the problem is that you need
#   mkdir -p /usr/share/man/man1 /usr/share/man/man2
#   https://stackoverflow.com/questions/61815233/install-java-runtime-in-debian-based-docker-image
#
# - GATE installation is via izpack:
#   https://github.com/GateNLP/gate-core/blob/master/distro/src/main/izpack/install.xml
#   https://izpack.atlassian.net/wiki/spaces/IZPACK/pages/491674/Installer+Runtime+Options
#   https://izpack.atlassian.net/wiki/spaces/IZPACK/pages/42270722/Mixed+Installation+Mode+Using+Variable+Defaults
#   https://stackoverflow.com/questions/6519571/izpack-installer-options-auto
#   https://groups.google.com/forum/#!topic/izpack-user/ecp1U8CAOT8
#   ... the XML file determines the installation path.
#
# - Microsoft ODBC driver for SQL Server (Linux):
#   https://docs.microsoft.com/en-us/sql/connect/odbc/linux-mac/installing-the-microsoft-odbc-driver-for-sql-server
#   - gnupg2 is required for the curl step.
#   - mssql-tools brings sqlcmd:
#     https://docs.microsoft.com/en-us/sql/tools/sqlcmd-utility
#
# - Testing KCL pharmacotherapy app:
#
#   export NLPPROGDIR=/crate/venv/lib/python3.8/site-packages/crate_anon/nlp_manager/compiled_nlp_classes/
#   export GATEDIR=/crate/gate
#   export GATE_PHARMACOTHERAPY_DIR=/crate/brc-gate-pharmacotherapy
#   export PLUGINFILE=/crate/src/crate_anon/nlp_manager/specimen_gate_plugin_file.ini
#   export TERMINATOR=END
#   java -classpath "${NLPPROGDIR}:${GATEDIR}/bin/gate.jar:${GATEDIR}/lib/*" -Dgate.home="${GATEDIR}" CrateGatePipeline --gate_app "${GATE_PHARMACOTHERAPY_DIR}/application.xgapp" --include_set Output --annotation Prescription --input_terminator "${TERMINATOR}" --output_terminator "${TERMINATOR}" --suppress_gate_stdout --pluginfile "${PLUGINFILE}"
#
# - For KConnect/Bio-YODIE:

#   - ant is required by plugins/compilePlugins.sh, from Bio-YODIE.
#   - see https://github.com/GateNLP/bio-yodie-resource-prep
#   - UMLS: separate licensing

ARG CRATE_ROOT=/crate
ARG CRATE_SRC=$CRATE_ROOT/src
ARG CRATE_VENV=$CRATE_ROOT/venv
ARG CRATE_VENV_BIN=$CRATE_VENV/bin
ARG CRATE_PACKAGE_ROOT=$CRATE_VENV/lib/python3.8/site-packages/crate_anon
ARG CRATE_GATE_PLUGIN_FILE=$CRATE_PACKAGE_ROOT/nlp_manager/specimen_gate_plugin_file.ini
ARG BIOYODIE_DIR=$CRATE_ROOT/bioyodie
ARG GATE_HOME=$CRATE_ROOT/gate
ARG KCL_LEWY_BODY_DIAGNOSIS_DIR=$CRATE_ROOT/kcl_lewy_body_dementia
ARG KCL_PHARMACOTHERAPY_PARENT_DIR=$CRATE_ROOT/kcl_pharmacotherapy
ARG KCL_PHARMACOTHERAPY_DIR=$KCL_PHARMACOTHERAPY_PARENT_DIR/brc-gate-pharmacotherapy
ARG TMPDIR=/tmp/crate_tmp

RUN mkdir -p "$TMPDIR"

FROM crate-build-3-environment AS crate-build-4-os-packages

RUN echo "===============================================================================" \
    && echo "OS packages, basic tools, and database drivers" \
    && echo "===============================================================================" \
    \
    && echo "- Updating package information..." \
    && apt-get update \
    && echo "- Installing operating system packages..." \
    && mkdir -p /usr/share/man/man1 /usr/share/man/man2 \
    && apt-get install -y --no-install-recommends \
<<<<<<< HEAD
        ca-certificates-java \
    && apt-get install -y --no-install-recommends \
        ant \
=======
>>>>>>> 637b3edb
        ca-certificates-java \
    && apt-get install -y --no-install-recommends \
        ant \
        curl \
        g++ \
        gcc \
        gdebi \
        git \
        gnupg2 \
        unzip \
        wget \
        \
        wait-for-it \
        \
        antiword \
        freetds-bin \
        freetds-dev \
        graphviz \
        libgraphviz-dev \
        libmariadbclient-dev \
        libpq-dev \
        libxml2-dev \
        libxslt1-dev \
        openjdk-11-jdk \
        openjdk-11-jre \
        poppler-utils \
        tdsodbc \
        unrtf \
        wbritish

FROM crate-build-4-os-packages AS crate-build-5-odbc-packages

RUN echo "- Adding repositories..." \
    && echo "  * Microsoft ODBC driver for SQL Server" \
    && curl https://packages.microsoft.com/keys/microsoft.asc | apt-key add - \
    && curl https://packages.microsoft.com/config/debian/10/prod.list > /etc/apt/sources.list.d/mssql-release.list \
    && echo "- Updating package information again..." \
    && apt-get update \
    \
    && echo "- Microsoft ODBC Driver for SQL Server (Linux)" \
    && ACCEPT_EULA=Y apt-get install -y --no-install-recommends \
        msodbcsql17 \
        mssql-tools \
        libgssapi-krb5-2 \
        unixodbc-dev=2.3.7 unixodbc=2.3.7 odbcinst1debian2=2.3.7 odbcinst=2.3.7 \
    && echo 'export PATH="$PATH:/opt/mssql-tools/bin"' >> ~/.bash_profile \
    && echo 'export PATH="$PATH:/opt/mssql-tools/bin"' >> ~/.bashrc

FROM crate-build-5-odbc-packages AS crate-build-6-wkhtmltopdf

RUN echo "- wkhtmltopdf: Fetching wkhtmltopdf with patched Qt (~14 Mb)..." \
    && wget \
        --progress=dot:giga \
        -O "$TMPDIR/wkhtmltopdf.deb" \
        https://github.com/wkhtmltopdf/wkhtmltopdf/releases/download/0.12.5/wkhtmltox_0.12.5-1.stretch_amd64.deb \
    && echo "- wkhtmltopdf: Installing wkhtmltopdf..." \
    && gdebi --non-interactive "$TMPDIR/wkhtmltopdf.deb"

FROM crate-build-6-wkhtmltopdf AS crate-build-7-nlp-tools

RUN echo "===============================================================================" \
    && echo "Third-party NLP tools" \
    && echo "===============================================================================" \
    && echo "- GATE..." \
    && wget \
        --progress=dot:giga \
        -O "$TMPDIR/gate-installer.jar" \
        https://github.com/GateNLP/gate-core/releases/download/v8.6.1/gate-developer-8.6.1-installer.jar \
    && java -jar "$TMPDIR/gate-installer.jar" \
        "$CRATE_SRC/docker/dockerfiles/gate_auto_install.xml" \
    \
    && echo "- KCL BRC GATE Pharmacotherapy app..." \
    && wget \
        --progress=dot:giga \
        -O "$TMPDIR/brc-gate-pharmacotherapy.zip" \
        https://github.com/KHP-Informatics/brc-gate-pharmacotherapy/releases/download/1.1/brc-gate-pharmacotherapy.zip \
    && unzip "$TMPDIR/brc-gate-pharmacotherapy.zip" -d "$KCL_PHARMACOTHERAPY_PARENT_DIR" \
    \
    && echo "- Bio-YODIE..." \
    && git clone https://github.com/GateNLP/Bio-YODIE "$BIOYODIE_DIR" \
    && cd "$BIOYODIE_DIR" \
    && git pull --recurse-submodules=on-demand \
    && git submodule update --init --recursive \
    && plugins/compilePlugins.sh \
    \
    && echo "- KCL BRC GATE Lewy body dementia app..." \
    && git clone https://github.com/KHP-Informatics/brc-gate-LBD "$TMPDIR/kcl_lewy" \
    && unzip "$TMPDIR/kcl_lewy/Lewy_Body_Diagnosis.zip" -d "$KCL_LEWY_BODY_DIAGNOSIS_DIR"

FROM crate-build-7-nlp-tools AS crate-build-8-python-packages

RUN echo "===============================================================================" \
    && echo "CRATE" \
    && echo "===============================================================================" \
    && echo "- Creating Python 3 virtual environment..." \
    && python3 -m venv /crate/venv \
    && echo "- Upgrading pip within virtual environment..." \
    && "$CRATE_VENV_BIN/python3" -m pip install --upgrade pip \
    && echo "- Installing wheel within virtual environment..." \
    && "$CRATE_VENV_BIN/pip" install wheel==0.35.1 \
    && echo "- Installing CRATE (crate_anon, from source) and Python database drivers..." \
    && echo "  * MySQL [mysqlclient]" \
    && echo "  * PostgreSQL [psycopg2]" \
    && echo "  * SQL Server [mssql-django, pyodbc, Microsoft ODBC Driver for SQL Server (Linux) as above]" \
    && "$CRATE_VENV_BIN/python3" -m pip install \
        "$CRATE_SRC" \
        mssql-django==1.2 \
        mysqlclient==1.4.6 \
        psycopg2==2.8.5 \
        pyodbc==4.0.30 \
    && echo "- Installing remote debugger..." \
    && "$CRATE_VENV_BIN/python3" -m pip install remote-pdb \
    && echo "- Compiling CRATE Java interfaces..." \
    && "$CRATE_VENV_BIN/crate_nlp_build_gate_java_interface" \
        --gatedir "$GATE_HOME"

FROM crate-build-8-python-packages AS crate-build-9-extra-nlp

RUN echo "===============================================================================" \
    && echo "Extra NLP steps" \
    && echo "===============================================================================" \
    && echo "- Running a GATE application to pre-download plugins..." \
    && java \
        -classpath "$CRATE_PACKAGE_ROOT/nlp_manager/compiled_nlp_classes:$GATE_HOME/lib/*" \
        -Dgate.home="$GATE_HOME" \
        CrateGatePipeline \
        --gate_app "$KCL_PHARMACOTHERAPY_DIR/application.xgapp" \
        --pluginfile "$CRATE_GATE_PLUGIN_FILE" \
        --suppress_gate_stdout \
        --verbose \
        --launch_then_stop

FROM crate-build-9-extra-nlp AS crate-build-10-static-files

RUN echo "===============================================================================" \
    && echo "Creating static files directory" \
    && echo "===============================================================================" \
    && mkdir -p /crate/static \
    && chown -R crate:crate /crate/static

FROM crate-build-10-static-files AS crate-build-11-temp-files

RUN echo "===============================================================================" \
    && echo "Creating temp files directory" \
    && echo "===============================================================================" \
    && mkdir -p /crate/tmp \
    && chown -R crate:crate /crate/tmp

FROM crate-build-11-temp-files AS crate-build-12-cleanup

RUN echo "===============================================================================" \
    && echo "Cleanup" \
    && echo "===============================================================================" \
    && echo "- Removing OS packages used only for the installation..." \
    && echo "  (but keeping curl, git, unzip, wget)" \
    && apt-get purge -y \
        ant \
        g++ \
        gcc \
        gdebi \
        gnupg2 \
    && apt-get autoremove -y \
    && echo "- Cleaning up..." \
    && rm -rf "$TMPDIR" \
    && rm -rf /var/lib/apt/lists/* \
    && echo "- Done."

# -----------------------------------------------------------------------------
# EXPOSE: expose a port.
# -----------------------------------------------------------------------------
# We'll do this via docker-compose instead.

ENTRYPOINT ["/crate/src/docker/dockerfiles/docker-entrypoint.sh"]

# -----------------------------------------------------------------------------
# CMD: run the foreground task whose lifetime determines the container
# lifetime.
# -----------------------------------------------------------------------------
# Note: can be (and is) overridden by the "command" option in a docker-compose
# file.

# CMD ["/bin/bash"]

USER crate<|MERGE_RESOLUTION|>--- conflicted
+++ resolved
@@ -145,12 +145,6 @@
     && echo "- Installing operating system packages..." \
     && mkdir -p /usr/share/man/man1 /usr/share/man/man2 \
     && apt-get install -y --no-install-recommends \
-<<<<<<< HEAD
-        ca-certificates-java \
-    && apt-get install -y --no-install-recommends \
-        ant \
-=======
->>>>>>> 637b3edb
         ca-certificates-java \
     && apt-get install -y --no-install-recommends \
         ant \
